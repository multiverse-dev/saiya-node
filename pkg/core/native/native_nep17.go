--- conflicted
+++ resolved
@@ -179,11 +179,7 @@
 
 // updateAccBalance adds the specified amount to the acc's balance. If requiredBalance
 // is set and amount is 0, the acc's balance is checked against requiredBalance.
-<<<<<<< HEAD
-func (c *nep17TokenNative) updateAccBalance(ic *interop.Context, acc util.Uint160, amount *big.Int, requiredBalance *big.Int) error {
-=======
 func (c *nep17TokenNative) updateAccBalance(ic *interop.Context, acc util.Uint160, amount *big.Int, requiredBalance *big.Int) (func(), error) {
->>>>>>> 54d8a37f
 	key := makeAccountKey(acc)
 	si := ic.DAO.GetStorageItem(c.ID, key)
 	if si == nil {
@@ -192,11 +188,7 @@
 		}
 		if amount.Sign() == 0 {
 			// it's OK to transfer 0 if the balance is 0, no need to put si to the storage
-<<<<<<< HEAD
-			return nil
-=======
 			return nil, nil
->>>>>>> 54d8a37f
 		}
 		si = state.StorageItem{}
 	}
