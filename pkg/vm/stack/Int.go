--- conflicted
+++ resolved
@@ -100,6 +100,18 @@
 	return i.val
 }
 
+// Abs returns a stack integer whose underlying value is
+// the absolute value of the original stack integer.
+func (i *Int) Abs() (*Int, error) {
+	a := big.NewInt(0).Abs(i.Value())
+	b, err := NewInt(a)
+	if err != nil {
+		return nil, err
+	}
+
+	return b, nil
+}
+
 // Lte returns a bool value from the comparison of two integers, a and b.
 // value is true if a <= b.
 // value is false if a > b.
@@ -114,44 +126,6 @@
 	return i.Value().Cmp(s.Value()) != -1
 }
 
-// Abs returns a stack integer whose underlying value is
-// the absolute value of the original stack integer.
-func (i *Int) Abs() (*Int, error) {
-	a := big.NewInt(0).Abs(i.Value())
-	b, err := NewInt(a)
-	if err != nil {
-		return nil, err
-	}
-
-	return b, nil
-}
-
-<<<<<<< HEAD
-// Min returns the mininum between two integers.
-func Min(a *Int, b *Int) *Int {
-	if a.Value().Cmp(b.Value()) == -1 {
-		return a
-	}
-	return b
-
-}
-
-// Max returns the maximun between two integers.
-func Max(a *Int, b *Int) *Int {
-	if a.Value().Cmp(b.Value()) == 1 {
-		return a
-	}
-	return b
-}
-
-// Within returns a bool whose value is true
-// iff the value of the integer i is within the specified
-// range [a,b) (left-inclusive).
-func (i *Int) Within(a *Int, b *Int) bool {
-	// i >= a && i < b
-	return !(i.Value().Cmp(a.Value()) == -1) && i.Value().Cmp(b.Value()) == -1
-
-=======
 // Lt returns a bool value from the comparison of two integers, a and b.
 // value is true if a < b.
 // value is false if a >= b.
@@ -164,5 +138,30 @@
 // value is false if a <= b.
 func (i *Int) Gt(s *Int) bool {
 	return i.Value().Cmp(s.Value()) == 1
->>>>>>> 045db09a
+}
+
+// Min returns the mininum between two integers.
+func Min(a *Int, b *Int) *Int {
+	if a.Lte(b) {
+		return a
+	}
+	return b
+
+}
+
+// Max returns the maximun between two integers.
+func Max(a *Int, b *Int) *Int {
+	if a.Gte(b) {
+		return a
+	}
+	return b
+}
+
+// Within returns a bool whose value is true
+// iff the value of the integer i is within the specified
+// range [a,b) (left-inclusive).
+func (i *Int) Within(a *Int, b *Int) bool {
+	// i >= a && i < b
+	return i.Gte(a) && i.Lt(b)
+
 }